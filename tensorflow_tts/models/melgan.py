--- conflicted
+++ resolved
@@ -28,10 +28,7 @@
 
     def __init__(self, padding_size, padding_type="REFLECT", **kwargs):
         """Initialize TFReflectionPad1d module.
-<<<<<<< HEAD
-=======
-
->>>>>>> 8861f158
+
         Args:
             padding_size (int)
             padding_type (str) ("CONSTANT", "REFLECT", or "SYMMETRIC". Default is "REFLECT")
