# -*- coding: utf-8 -*-
# Copyright 2020 Minh Nguyen (@dathudeptrai)
#
# Licensed under the Apache License, Version 2.0 (the "License");
# you may not use this file except in compliance with the License.
# You may obtain a copy of the License at
#
#     http://www.apache.org/licenses/LICENSE-2.0
#
# Unless required by applicable law or agreed to in writing, software
# distributed under the License is distributed on an "AS IS" BASIS,
# WITHOUT WARRANTIES OR CONDITIONS OF ANY KIND, either express or implied.
# See the License for the specific language governing permissions and
# limitations under the License.
"""FastSpeech Config object."""

from tensorflow_tts.processor.ljspeech import symbols


class FastSpeechConfig(object):
    """Initialize FastSpeech Config."""

    def __init__(
<<<<<<< HEAD
            self,
            vocab_size=len(symbols),
            n_speakers=1,
            hidden_size=384,
            num_hidden_layers=6,
            num_attention_heads=2,
            attention_head_size=192,
            intermediate_size=1536,
            intermediate_kernel_size=3,
            num_duration_conv_layers=2,
            duration_predictor_filters=256,
            duration_predictor_kernel_sizes=3,
            num_mels=80,
            hidden_act="mish",
            hidden_dropout_prob=0.1,
            attention_probs_dropout_prob=0.1,
            duration_predictor_dropout_probs=0.1,
            max_position_embeddings=2048,
            initializer_range=0.02,
            layer_norm_eps=1e-5,
            output_attentions=True,
            output_hidden_states=True,
            n_conv_postnet=5,
            postnet_conv_filters=512,
            postnet_conv_kernel_sizes=5,
            postnet_dropout_rate=0.1,
            **kwargs):
=======
        self,
        vocab_size=len(symbols),
        n_speakers=1,
        hidden_size=384,
        num_hidden_layers=6,
        num_attention_heads=2,
        intermediate_size=1536,
        intermediate_kernel_size=3,
        num_duration_conv_layers=2,
        duration_predictor_filters=256,
        duration_predictor_kernel_sizes=3,
        num_mels=80,
        hidden_act="mish",
        hidden_dropout_prob=0.1,
        attention_probs_dropout_prob=0.1,
        duration_predictor_dropout_probs=0.1,
        max_position_embeddings=2048,
        initializer_range=0.02,
        layer_norm_eps=1e-5,
        output_attentions=True,
        output_hidden_states=True,
        n_conv_postnet=5,
        postnet_conv_filters=512,
        postnet_conv_kernel_sizes=5,
        postnet_dropout_rate=0.1,
        **kwargs
    ):
>>>>>>> 1f755611
        """Init parameters for Fastspeech model."""
        # fastspeech
        self.vocab_size = vocab_size
        self.hidden_size = hidden_size
        self.num_hidden_layers = num_hidden_layers
        self.num_attention_heads = num_attention_heads
        self.attention_head_size = attention_head_size
        self.hidden_act = hidden_act
        self.intermediate_size = intermediate_size
        self.intermediate_kernel_size = intermediate_kernel_size
        self.hidden_dropout_prob = hidden_dropout_prob
        self.attention_probs_dropout_prob = attention_probs_dropout_prob
        self.max_position_embeddings = max_position_embeddings
        self.initializer_range = initializer_range
        self.layer_norm_eps = layer_norm_eps
        self.n_speakers = n_speakers
        self.output_attentions = output_attentions
        self.output_hidden_states = output_hidden_states
        self.duration_predictor_dropout_probs = duration_predictor_dropout_probs
        self.num_duration_conv_layers = num_duration_conv_layers
        self.duration_predictor_filters = duration_predictor_filters
        self.duration_predictor_kernel_sizes = duration_predictor_kernel_sizes
        self.num_mels = num_mels

        # postnet
        self.n_conv_postnet = n_conv_postnet
        self.postnet_conv_filters = postnet_conv_filters
        self.postnet_conv_kernel_sizes = postnet_conv_kernel_sizes
        self.postnet_dropout_rate = postnet_dropout_rate<|MERGE_RESOLUTION|>--- conflicted
+++ resolved
@@ -21,7 +21,6 @@
     """Initialize FastSpeech Config."""
 
     def __init__(
-<<<<<<< HEAD
             self,
             vocab_size=len(symbols),
             n_speakers=1,
@@ -48,36 +47,8 @@
             postnet_conv_filters=512,
             postnet_conv_kernel_sizes=5,
             postnet_dropout_rate=0.1,
-            **kwargs):
-=======
-        self,
-        vocab_size=len(symbols),
-        n_speakers=1,
-        hidden_size=384,
-        num_hidden_layers=6,
-        num_attention_heads=2,
-        intermediate_size=1536,
-        intermediate_kernel_size=3,
-        num_duration_conv_layers=2,
-        duration_predictor_filters=256,
-        duration_predictor_kernel_sizes=3,
-        num_mels=80,
-        hidden_act="mish",
-        hidden_dropout_prob=0.1,
-        attention_probs_dropout_prob=0.1,
-        duration_predictor_dropout_probs=0.1,
-        max_position_embeddings=2048,
-        initializer_range=0.02,
-        layer_norm_eps=1e-5,
-        output_attentions=True,
-        output_hidden_states=True,
-        n_conv_postnet=5,
-        postnet_conv_filters=512,
-        postnet_conv_kernel_sizes=5,
-        postnet_dropout_rate=0.1,
-        **kwargs
+            **kwargs
     ):
->>>>>>> 1f755611
         """Init parameters for Fastspeech model."""
         # fastspeech
         self.vocab_size = vocab_size
