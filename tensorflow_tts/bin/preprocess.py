--- conflicted
+++ resolved
@@ -30,12 +30,9 @@
 from sklearn.preprocessing import StandardScaler
 from tqdm import tqdm
 
-<<<<<<< HEAD
+from tensorflow_tts.processor import LJSpeechProcessor
 from tensorflow_tts.processor import KSSProcessor
-=======
-from tensorflow_tts.processor import LJSpeechProcessor
 from tensorflow_tts.utils import remove_outlier
->>>>>>> 0e2c8e4b
 
 os.environ["CUDA_VISIBLE_DEVICES"] = ""
 
@@ -105,10 +102,6 @@
     assert config["format"] == "npy", "'npy' is the only supported format."
     return config
 
-<<<<<<< HEAD
-    processor = KSSProcessor(
-        root_path=args.rootdir, cleaner_names="korean_cleaners"
-=======
 
 def gen_audio_features(item, config):
     """Generate audio features and transformations
@@ -162,7 +155,6 @@
         win_length=config["win_length"],
         window=config["window"],
         pad_mode="reflect",
->>>>>>> 0e2c8e4b
     )
     S, _ = librosa.magphase(D)  # (#bins, #frames)
 
@@ -263,11 +255,17 @@
 
     dataset_processor = {
         "ljspeech": LJSpeechProcessor,
+        "kss": KSSProcessor
+    }
+
+    dataset_cleaner = {
+        "ljspeech": "english_cleaners",
+        "kss": "korean_cleaners"
     }
 
     logging.info(f"Selected '{config['dataset']}' processor.")
     processor = dataset_processor[config["dataset"]](
-        config["rootdir"], cleaner_names="english_cleaners"
+        config["rootdir"], cleaner_names=dataset_cleaner[config["dataset"]]
     )
 
     # check output directories
